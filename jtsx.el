;;; jtsx.el --- Extends default support for JSX/TSX -*- lexical-binding: t -*-

;; Copyright (C) 2023 Loïc Lemaître

;; Author: Loïc Lemaître <loic.lemaitre@gmail.com>
;; Maintainer: Loïc Lemaître <loic.lemaitre@gmail.com>
;; URL: https://github.com/llemaitre19/jtsx
;; Package-Requires: ((emacs "29.1"))
;; Version: 0.3.0
;; Keywords: languages

;; This file is NOT part of GNU Emacs.

;; This program is free software; you can redistribute it and/or modify
;; it under the terms of the GNU General Public License as published by
;; the Free Software Foundation, either version 3 of the License, or
;; (at your option) any later version.

;; This program is distributed in the hope that it will be useful,
;; but WITHOUT ANY WARRANTY; without even the implied warranty of
;; MERCHANTABILITY or FITNESS FOR A PARTICULAR PURPOSE.  See the
;; GNU General Public License for more details.

;; You should have received a copy of the GNU General Public License
;; along with this program.  If not, see <https://www.gnu.org/licenses/>.

;; SPDX-License-Identifier: GPL-3.0-or-later

;;; Commentary:
;; jtsx is a package for editing JSX or TSX files.  It provides jtsx-jsx-mode
;; and jtsx-tsx-mode major modes implemented respectively on top of js-ts-mode
;; and tsx-ts-mode, benefiting thus from the new tree-sitter built-in feature.

;; Summary of features and fixes:
;; * Fix commenting and indenting issues with JSX code in Emacs built-in
;; js-ts-mode and tsx-ts-mode modes
;; * Refactoring: moving, wrapping, renaming `JSX` elements
;; * Jumping between opening and closing `JSX` elements
;; * Electric JSX closing element
;; * Code folding

;; Note on the default configuration:
;; This package doesn't automatically register its provided major modes into
;; auto-mode-alist.  It is up to the user to do the association, letting him/her
;; choose which of the provided modes he/she wants to use.  Same consideration
;; applies for command shortcuts.

;;; Code:

(require 'treesit)
(require 'newcomment)
(require 'hideshow)

(eval-and-compile
  ;; HACK
  ;; Prevent language warnings when loading `typescript-ts-mode` (when Tree-sitter
  ;; typescript and tsx languages are not installed yet).
  ;; Temporary advice `treesit-ready-p' function to make it quiet.
  (defun jtsx-treesit-ready-p (orig-func &rest args)
    "Advice ORIG-FUNC to make it quiet.
First element of ARGS and t are the new arguments."
  (apply orig-func (list (car args) t)))

  (advice-add 'treesit-ready-p :around #'jtsx-treesit-ready-p)
  (require 'typescript-ts-mode)
  (advice-remove 'treesit-ready-p #'jtsx-treesit-ready-p))

(defgroup jtsx nil
  "Extends default treesit support for JSX/TSX."
  :group 'languages)

(defcustom jtsx-switch-indent-offset 0
  "Offset for indenting the contents of a switch block.
The value must not be negative."
  :type 'integer
  :safe 'integerp
  :group 'jtsx)

(defcustom jtsx-indent-statement-block-regarding-standalone-parent nil
  "Use standalone parent as anchor to evaluate statement block indentation.
If t and if the parent of a statement block is not on its own line, the
statement block will be indented relative to the beginning of the whole parent
continuated expression."
  :type 'boolean
  :safe 'booleanp
  :group 'jtsx)

(defcustom jtsx-jsx-element-move-allow-step-out t
  "Allow to step out when moving a jsx element."
  :type 'boolean
  :safe 'booleanp
  :group 'jtsx)

(defcustom jtsx-enable-jsx-electric-closing-element t
  "Enable electric JSX closing element feature."
  :type 'boolean
  :safe 'booleanp
  :group 'jtsx)

(defcustom jtsx-enable-all-syntax-highlighting-features t
  "Enable all available syntax highlighting features.
If nil, default level defined by the underlying major mode is used.
See `treesit-font-lock-level' for more informations."
  :type 'boolean
  :safe 'booleanp
  :group 'jtsx)

(defconst jtsx-jsx-ts-root-keys '("jsx_element"
                                  "jsx_self_closing_element"
                                  "jsx_expression"
                                  "jsx_text"))

(defconst jtsx-jsx-ts-element-tag-keys '("jsx_opening_element" "jsx_closing_element"))

(defconst jtsx-jsx-hs-root-keys '("jsx_element" "jsx_expression"))

(defvar jtsx-ts-indent-rules)

(defun jtsx-node-jsx-context-p (node)
  "Check if NODE inside JSX context."
  (member (treesit-node-type node) '("jsx_expression"
                                     "jsx_element"
                                     "jsx_attribute"
                                     "jsx_self_closing_element"
                                     "jsx_text"
                                     "jsx_opening_element"
                                     "jsx_closing_element"
                                     "jsx_namespace_name")))

(defun jtsx-jsx-context-at-p (position)
  "Check if inside JSX context at POSITION."
  (save-excursion
    (let ((pred (lambda (n) (jtsx-node-jsx-context-p n))))
      (treesit-parent-until (treesit-node-at position) pred t))))

(defun jtsx-jsx-context-p ()
  "Check if in JSX context at point or at region ends."
  (and (jtsx-jsx-context-at-p (point)) (or (not (region-active-p)) (jtsx-jsx-context-at-p (mark)))))

(defun jtsx-jsx-attribute-context-at-p (position)
  "Check if insinde a JSX element attribute at POSITION."
  (when-let ((node (treesit-node-at position)))
    (jtsx-enclosing-jsx-node node '("jsx_attribute") nil nil t)))

(defun jtsx-jsx-attribute-context-p ()
  "Check if in JSX element attribute context at point or at region ends."
  (let ((jsx-attr-at-point (jtsx-jsx-attribute-context-at-p (point))))
    (if (not (region-active-p))
        jsx-attr-at-point
      (let ((jsx-attr-at-mark (jtsx-jsx-attribute-context-at-p (mark))))
        (cond ((and jsx-attr-at-point jsx-attr-at-mark) t)
              ((and (not jsx-attr-at-point) (not jsx-attr-at-mark)) nil)
              ;; Point and mark contexts mismatch : attribute context takes precedence as it should
              ;; rather be the expected behaviour and the comment syntax is javascript compatible.
              (t t))))))

(defun jtsx-comment-jsx-dwim (arg)
  "Comment or uncomment JSX at point or in region.
See `comment-dwim' documentation for ARG usage."
  (let ((comment-start "{/* ")
        (comment-end " */}")
        (comment-use-syntax nil)
        (comment-start-skip "\\([[:space:]]*\\)\\(//+\\|{?/\\*+\\)")
        (comment-end-skip "\\*+/}?[[:space:]]*"))
    (comment-dwim arg)))

(defun jtsx-comment-jsx-attribute-dwim (arg)
  "Comment or uncomment JSX element attribute at point or in region.
See `comment-dwim' documentation for ARG usage."
  (let ((comment-start "/* ")
        (comment-end " */")
        (comment-use-syntax nil)
        (comment-start-skip "\\([[:space:]]*\\)\\(//+\\|/\\*+\\)")
        (comment-end-skip "\\*+/[[:space:]]*"))
    (comment-dwim arg)))

(defun jtsx-comment-dwim (arg)
  "Add support for commenting/uncommenting inside JSX.
See `comment-dwim' documentation for ARG usage."
  (interactive "*P")
  (if (jtsx-jsx-context-p)
      (if (jtsx-jsx-attribute-context-p)
          (jtsx-comment-jsx-attribute-dwim arg)
        (jtsx-comment-jsx-dwim arg))
    (comment-dwim arg)))

(defun jtsx-enclosing-jsx-node (node types &optional fallback-types include-node jsx-exp-guard)
  "Get first parent of NODE matching one of TYPES.
If the research failed and FALLBACK-TYPES are not nil retry with FALLBACK-TYPES.
If INCLUDE-NODE is not nil, NODE is included in the research.
If JSX-EXP-GUARD is not nil, do not traverse jsx expression."
  (let ((enclosing-node (if include-node node (treesit-node-parent node))))
    (while (and enclosing-node (not (member (treesit-node-type enclosing-node) types)))
      (setq enclosing-node (if (and jsx-exp-guard
                                    (equal (treesit-node-type enclosing-node) "jsx_expression"))
                               nil ; give up the research
                             (treesit-node-parent enclosing-node))))
    (if (or enclosing-node (not fallback-types))
        enclosing-node
      (jtsx-enclosing-jsx-node node fallback-types nil include-node jsx-exp-guard))))

(defun jtsx-enclosing-jsx-element (node)
  "Get first parent of NODE matching `jsx_element' type."
  (jtsx-enclosing-jsx-node node '("jsx_element") nil t))

(defun jtsx-enclosing-jsx-element-at-point ()
  "Get first parent matching `jsx_element' type at point."
  (jtsx-enclosing-jsx-element (treesit-node-at (point))))

(defun jtsx-jump-jsx-opening-tag ()
  "Jump to the opening tag of the JSX element."
  (interactive)
  (let ((enclosing-element (jtsx-enclosing-jsx-element-at-point)))
    (if enclosing-element
        (goto-char (1+ (treesit-node-start enclosing-element))) ; +1 to jump right after the "<"
      (message "No JSX opening element found."))))

(defun jtsx-jump-jsx-closing-tag ()
  "Jump to the closing tag of the JSX element."
  (interactive)
  (let ((enclosing-element (jtsx-enclosing-jsx-element-at-point)))
    (if enclosing-element
        (goto-char (1- (treesit-node-end enclosing-element))) ; -1 to jump right before the "/>"
      (message "No JSX closing element found."))))

(defun jtsx-jump-jsx-element-tag-dwim ()
  "Jump either to the opening or the closing tag of the JSX element."
  (interactive)
  (let ((enclosing-element (jtsx-enclosing-jsx-element-at-point)))
    (if enclosing-element
        (let ((start (treesit-node-start enclosing-element))
              (end (treesit-node-end enclosing-element)))
          (if (> (point) (+ start (/ (- end start) 2)))
              (jtsx-jump-jsx-opening-tag) ; We are closer to the closing tag.
            (jtsx-jump-jsx-closing-tag))) ; We are closer to the opening tag.
      (message "No JSX element found."))))

(defun jtsx-rename-jsx-identifier (node new-name)
  "Rename the NODE named tag to NEW-NAME."
  (let ((node-start (treesit-node-start node))
        (node-end (treesit-node-end node)))
    (cl-assert (and node-start node-end) nil "Unable to retrieve start or end of node.")
    (save-excursion
      (delete-region node-start node-end)
      (goto-char node-start)
      (insert new-name)
      (point))))

(defun jtsx-rename-jsx-fragment (node new-name)
  "Rename the NODE fragment to NEW-NAME."
  (let ((node-end (treesit-node-end node)))
    (cl-assert node-end nil "Unable to retrieve end of node.")
    (save-excursion
      (goto-char (1- node-end)) ; -1 to be inside <> or </>
      (insert new-name)
      (point))))

(defun jtsx-jsx-fragment-p (node)
  "Check if NODE is a JSX fragment."
  (and (member (treesit-node-type node) jtsx-jsx-ts-element-tag-keys)
       ;; JSX Fragment tags only have 2 children : "<" (or "</") and ">".
       ;; Other JSX elemeny tags have at least one additinal children which is the identifier.
       (eq (treesit-node-child-count node) 2)))

(defun jtsx-rename-jsx-element-tag (new-name child-field-name &optional)
  "Rename a JSX element tag to NEW-NAME.
CHILD-FIELD-NAME identify the tag to rename (`open_tag' or `close_tag')."
  (cl-assert (member child-field-name '("open_tag" "close_tag"))
             t "Unexpected child-field-name: %s.")
  ;; Node and parent node are not passed as argument because they must be as up to
  ;; date as possible since the function alters the buffer and hense the treesit
  ;; tree.
  ;; Note that treesit parser is robust enough to be not confused by mismaching
  ;; element tag identifiers.
  (let* ((node (treesit-node-at (point)))
         (element-node (jtsx-enclosing-jsx-element node)))
    (cl-assert element-node nil "Unable to retrieve the enclosing jsx_element node.")
    (let* ((tag-node (treesit-node-child-by-field-name element-node child-field-name))
           (fragment (jtsx-jsx-fragment-p tag-node))
           (node-to-rename (if fragment tag-node
                             ;; Get identifier node
                             (treesit-node-child-by-field-name tag-node "name"))))
      (cl-assert node-to-rename nil "Unable to retrieve the node to rename.")
      (if fragment (jtsx-rename-jsx-fragment node-to-rename new-name)
        (jtsx-rename-jsx-identifier node-to-rename new-name)))))

(defun jtsx-rename-jsx-element (new-name)
  "Rename a JSX element to NEW-NAME at point.
Point can be in the opening or closing."
  (interactive "sRename element to: ")
  (let* ((node (treesit-node-at (point)))
         (node-type (treesit-node-type node))
         (parent-node (treesit-node-parent node))
         (parent-node-type (treesit-node-type parent-node)))
    (unless (and (member node-type '("identifier" ">"))
                 (cond ((equal parent-node-type "jsx_self_closing_element")
                        (jtsx-rename-jsx-identifier node new-name))
                       ((member parent-node-type jtsx-jsx-ts-element-tag-keys)
                        (jtsx-rename-jsx-element-tag new-name "open_tag")
                        (jtsx-rename-jsx-element-tag new-name "close_tag"))))
      (message "No JSX element to rename."))))

(defun jtsx-first-child-jsx-node (node types &optional backward)
  "Find the first child of NODE matching one of the TYPES.
If BACKWARD is not nil, start the search by the last children of NODE."
  (when node
    (let ((children (cl-remove-if-not (lambda (n) (member (treesit-node-type n) types))
                                      (treesit-node-children node))))
      (when (length> children 0) (car (if backward (last children) children))))))

(defun jtsx-first-child-jsx-element-tag (node &optional backward)
  "Find the first child of NODE being a JSX element tag.
If BACKWARD is not nil, start the search by the last children of NODE."
  (jtsx-first-child-jsx-node node jtsx-jsx-ts-element-tag-keys backward))

(defun jtsx-first-child-jsx-element (node &optional backward)
  "Find the first child of NODE being a JSX element.
If BACKWARD is not nil, start the search by the last children of NODE."
  (jtsx-first-child-jsx-node node jtsx-jsx-ts-root-keys backward))

(defun jtsx-first-sibling-jsx-element (node &optional backward)
  "Find the first sibling of NODE being a JSX element.
If BACKWARD is not nil, start the search by the last children of NODE."
  (let ((sibling (if backward
                     (treesit-node-prev-sibling node)
                   (treesit-node-next-sibling node))))
    (when (member (treesit-node-type sibling) jtsx-jsx-ts-root-keys)
      sibling)))

(defun jtsx-find-jsx-element-valid-move (full-element-move backward allow-step-in)
  "Find a valid move for a JSX element (or any JSX root node).
Root nodes are defined in `jtsx-jsx-ts-root-keys'.
If FULL-ELEMENT-MOVE is nil, consider moving only the element tag at point.
If BACKWARD is not nil, search for valid move before point, else after point.
If ALLOW-STEP-IN is not nil, a move can go deeper in the JSX hierarchy.  Only
used if FULL-ELEMENT-MOVE is t.
Return a plist containing the move information : `:node-start', `:node-end',
 `:new-pos'."
  (let* ((current-node (jtsx-enclosing-jsx-node (treesit-node-at (point))
                                                jtsx-jsx-ts-element-tag-keys
                                                jtsx-jsx-ts-root-keys
                                                t
                                                t)) ; Do not traverse jsx expression
         (current-node-type (treesit-node-type current-node))
         (enclosing-node (jtsx-enclosing-jsx-node current-node
                                                  jtsx-jsx-ts-root-keys
                                                  nil
                                                  t
                                                  t)) ; Do not traverse jsx expression
         (moving-opening-or-closing-tag (and (not full-element-move)
                                             (member current-node-type
                                                     jtsx-jsx-ts-element-tag-keys)))
         (node (if moving-opening-or-closing-tag
                   ;; We do not want the enclosing node as we only move the opening or closing
                   ;; element
                   current-node
                 enclosing-node))
         (node-type (treesit-node-type node))
         (node-candidate (if (and moving-opening-or-closing-tag
                                  (or (and backward (equal node-type "jsx_closing_element"))
                                      (and (not backward) (equal node-type "jsx_opening_element"))))
                             ;; We are looking at children inside node. It just happens when
                             ;; we only move opening or closing tag and the move direction
                             ;; will make a child element go out of the parent element. For
                             ;; example, if moving <div> forward or </div> backward:
                             ;; <div>
                             ;;   <span>
                             ;;   </span>
                             ;; </div>
                             (jtsx-first-child-jsx-element enclosing-node backward)
                           ;; We are looking at NODE siblings.
                           (jtsx-first-sibling-jsx-element enclosing-node backward))))
    (when-let ((node-final-candidate
                ;; Manage step in and step out
                (cond
                 ;; No step in or out
                 ((not full-element-move) node-candidate)
                 ;; Try to step in
                 ((and node-candidate allow-step-in)
                  (let ((element-tag-node (jtsx-first-child-jsx-element-tag node-candidate
                                                                            backward)))
                    (if (member (treesit-node-type element-tag-node) jtsx-jsx-ts-element-tag-keys)
                        element-tag-node
                      node-candidate)))
                 ;; Try to step out
                 ((and (not node-candidate) jtsx-jsx-element-move-allow-step-out)
                  (let* ((parent-node
                          ;; Step out target can only be a JSX element
                          (jtsx-enclosing-jsx-node enclosing-node '("jsx_element") nil nil t))
                         (grand-parent-node (treesit-node-parent parent-node)))
                    ;; Ensure not to go out of JSX context
                    (when (jtsx-node-jsx-context-p grand-parent-node)
                      parent-node)))
                 (t node-candidate))))
      (let ((node-start (treesit-node-start node))
            (node-end (treesit-node-end node))
            (new-pos (if backward
                         (treesit-node-start node-final-candidate)
                       (treesit-node-end node-final-candidate))))
        (cl-assert (and node-start node-end new-pos) nil
                   "Unable to evaluate new position, node start or node end.")
        (list :node-start node-start :node-end node-end :new-pos new-pos)))))

(defun jtsx-goto-line (line)
  "Go to the beginning of LINE."
  (goto-char (point-min))
  (forward-line (1- line)))

(defun jtsx-bolc-at-p (pos)
  "Check if POS is at the beginning of the line content."
  (eq pos (save-excursion (goto-char pos)
                          (back-to-indentation)
                          (point))))

(defun jtsx-eol-at-p (pos)
  "Check if POS is at the end of the line."
  (eq pos (save-excursion (goto-char pos)
                          (pos-eol))))

(defun jtsx-move-jsx-element (full-element-move backward &optional allow-step-in)
  "Move a JSX element (or any JSX root node).
Root nodes are defined in `jtsx-jsx-ts-root-keys'.
If FULL-ELEMENT-MOVE is nil, consider moving only the element tag at point.
If BACKWARD is not nil, search for valid move before point, else after point.
If ALLOW-STEP-IN is not nil, a move can go deeper in the JSX hierarchy.  Only
used if FULL-ELEMENT-MOVE is t."
  (if (jtsx-jsx-context-p)
      (if-let ((res (jtsx-find-jsx-element-valid-move full-element-move backward
                                                      allow-step-in)))
          (let* ((node-start (plist-get res :node-start))
                 (node-end (plist-get res :node-end))
                 (new-pos (plist-get res :new-pos))
                 ;; Node is inline if after or before content on its own line
                 (inline-node (or (not (jtsx-bolc-at-p node-start)) (not (jtsx-eol-at-p node-end))))
                 ;; New position is inline if surrounded by content on its own line
                 (inline-new-pos (and (not (jtsx-bolc-at-p new-pos)) (not (jtsx-eol-at-p new-pos))))
                 (delete-region-start (if inline-node
                                        node-start
                                      ;; Extend region to include whitespaces and newlines
                                      (save-excursion (goto-char node-start)
                                                      (if backward
                                                          (pos-bol)
                                                        (forward-line -1) (pos-eol)))))
                 (delete-region-end (if inline-node
                                      node-end
                                    ;; Extend region to include whitespaces and newlines
                                    (save-excursion (goto-char node-end)
                                                    (when backward (forward-line 1))
                                                    (point))))
                 ;; Copy and delete region are usefull when we want to delete whitespaces and
                 ;; newlines but we do not want to paste them (eg inline new position)
                 (copy-region-start (if inline-new-pos node-start delete-region-start))
                 (copy-region-end (if inline-new-pos node-end delete-region-end))
                 (cursor-rel-pos (- (point) copy-region-start)))
            (copy-region-as-kill copy-region-start copy-region-end)
            (let ((del-region (lambda () (delete-region delete-region-start delete-region-end))))
              (when backward (funcall del-region))
              (goto-char new-pos)
              (yank '(1))
              (unless backward (funcall del-region)))
            (forward-char cursor-rel-pos) ; Try to prevent undesired cursor movements
            (indent-region (save-excursion (goto-char (if backward new-pos delete-region-start))
                                           (pos-bol))
                           (save-excursion (goto-char (if backward delete-region-end new-pos))
                                           (pos-eol))))
        (message "No move in this direction."))
    (message "Not inside jsx context.")))

(defun jtsx-move-jsx-element-tag-forward ()
  "Move a JSX element tag (opening or closing) forward."
  (interactive)
  (jtsx-move-jsx-element nil nil))

(defun jtsx-move-jsx-element-tag-backward ()
  "Move a JSX element tag (opening or closing) backward."
  (interactive)
  (jtsx-move-jsx-element nil t))

(defun jtsx-move-jsx-element-forward ()
  "Move a JSX element (or any JSX root node) forward."
  (interactive)
  (jtsx-move-jsx-element t nil))

(defun jtsx-move-jsx-element-backward ()
  "Move a JSX element (or any JSX root node) backward."
  (interactive)
  (jtsx-move-jsx-element t t))

(defun jtsx-move-jsx-element-step-in-forward ()
  "Move a JSX element (or any JSX root node) forward.
Step into sibling elements if possible."
  (interactive)
  (jtsx-move-jsx-element t nil t))

(defun jtsx-move-jsx-element-step-in-backward ()
  "Move a JSX element (or any JSX root node) backward.
Step into sibling elements if possible."
  (interactive)
  (jtsx-move-jsx-element t t t))

(defun jtsx-treesit-syntax-error-p ()
  "Check if there are errors reported by treesit."
  (jtsx-enclosing-jsx-node (treesit-node-at (point)) '("ERROR")))

(defun jtsx-jsx-electric-closing-element (n)
  "Insert `>' and the associated closing tag (`</xxx>') if expected.
N is a numeric prefix argument.  If greater than 1, insert N times `>', but
 never insert closing tag."
  (interactive "p")
  (insert-char (char-from-name "GREATER-THAN SIGN") n t)
  (when (and (= n 1) jtsx-enable-jsx-electric-closing-element (jtsx-jsx-context-p))
    (when-let ((node (treesit-node-at (1- (point))))) ; Safer to get node inside the tag
      (when-let ((parent-node (treesit-node-parent node)))
        (when (and (equal (treesit-node-type node) ">")
                   (equal (treesit-node-type parent-node) "jsx_opening_element"))
          (let* ((identifier-node (treesit-node-child-by-field-name parent-node "name"))
                 (identifier (if identifier-node
                                 (buffer-substring (treesit-node-start identifier-node)
                                                   (treesit-node-end identifier-node))
                               ""))
                 (closing-tag (format "</%s>" identifier)))
            ;; We try to guess if auto adding the closing tag is expected or not.  We assume that
            ;; before inserting the new opening tag, the code syntax was clean. So if after adding
            ;; the new opening tag we detect a syntax issue, that means a closing tag is expected.
            ;; This logic is quite basic, but no sure we can really do better with treesit
            ;; informations about syntax issues.
            (when (jtsx-treesit-syntax-error-p)
              (save-excursion (insert closing-tag)))))))))

(defun jtsx-trimmed-region ()
  "Return the trimmed region as a plist.
Keys are `:start' and `:end'."
  (let* ((start-pos (min (point) (mark)))
         (end-pos (max (point) (mark)))
         (trimmed-start-pos (save-excursion
                              (goto-char start-pos)
                              (skip-chars-forward " \t\n")
                              (point)))
         (trimmed-end-pos (save-excursion
                            (goto-char end-pos)
                            (skip-chars-backward " \t\n")
                            (point))))
    (if (< trimmed-start-pos trimmed-end-pos)
        `(:start ,trimmed-start-pos :end ,trimmed-end-pos)
      ;; Something is going wrong, fallback to initail region
      `(:start ,start-pos :end ,end-pos))))

(defun jtsx-wrap-in-jsx-element (element-name)
  "Wrap JSX root nodes in a JSX element.
Nodes are selected by a region if there is an active one.  Else the node at
 point is used.
ELEMENT-NAME is the name of the new wrapping element."
  (interactive "sJSX element name: ")
  (if (jtsx-jsx-context-p)
      (let* ((start-pos (if (region-active-p) (plist-get (jtsx-trimmed-region) :start) (point)))
             ;; For the end position, it is safer to go back by one character as treesit looks at
             ;; the node after the position (excepted when at the end of the line).
             ;; This is usefull for inline elements.
             (end-pos (if (region-active-p) (1- (plist-get (jtsx-trimmed-region) :end)) (point)))
             (element-start (jtsx-enclosing-jsx-node (treesit-node-at start-pos)
                                                     jtsx-jsx-ts-root-keys nil t t))
             (element-end (if (region-active-p)
                              (jtsx-enclosing-jsx-node (treesit-node-at end-pos)
                                                       jtsx-jsx-ts-root-keys nil t t)
                            element-start)))
        (cl-assert (and element-start element-end) "Not able to retrieve node start or node end.")
        (let* ((final-start-pos (treesit-node-start element-start))
               (final-end-pos (treesit-node-end element-end))
               ;; Opening tag is considered inline if something is before it on the same line.
               ;; Same consideration for closing tag, but after it.
<<<<<<< HEAD
               (inline-opening (not (jtsx-bolc-at-p final-start-pos)))
               (inline-closing (not (jtsx-eol-at-p final-end-pos)))
=======
               (inline-opening (not (eq final-start-pos (save-excursion (goto-char final-start-pos)
                                                                        (back-to-indentation)
                                                                        (point)))))
               (inline-closing (not (eq final-end-pos (save-excursion (goto-char final-end-pos)
                                                                      (pos-eol)))))
>>>>>>> a1bef4ca
               (opening-line (line-number-at-pos (treesit-node-start element-start)))
               (closing-line (+ (line-number-at-pos (treesit-node-end element-end))
                                (if inline-closing 0 1))) ; +1 for insertion if not inline
               (opening-tag (format "<%s>%s" element-name (if inline-opening "" "\n")))
               (closing-tag (format "</%s>%s" element-name (if inline-closing "" "\n"))))
          (save-excursion
            (if inline-closing (goto-char final-end-pos) (jtsx-goto-line closing-line))
            (insert closing-tag)
            (if inline-opening (goto-char final-start-pos) (jtsx-goto-line opening-line))
            (insert opening-tag))
          ;; Let the cursor ready to add attributes in the wrapping element
          (goto-char final-start-pos)
          (search-forward ">")
          (backward-char 1)
          ;; Finally indent modified region
          (indent-region (save-excursion (jtsx-goto-line opening-line) (pos-bol))
                         (save-excursion (jtsx-goto-line (+ closing-line (if inline-opening 0 1)))
                                         (pos-eol)))))
    (message "Not inside jsx context.")))

(defun jtsx-hs-forward-sexp (n)
  "Make `forward-sexp' compatible with Hideshow in JSX.
See `forward-sexp' documentation for informations about N argument."
  (interactive "p")
  (unless (and (jtsx-jsx-context-p)
               (when-let* ((node (treesit-node-at (point)))
                           (enclosing-node (jtsx-enclosing-jsx-node node jtsx-jsx-hs-root-keys))
                           (end-pos (treesit-node-end enclosing-node)))
                 (goto-char end-pos)))
    ;; Starting Emacs 30, treesit set its own function, which has some issues.
    ;; Bug report: https://debbugs.gnu.org/cgi/bugreport.cgi?bug=66988
    ;; Use the default one instead.
    (let ((forward-sexp-function nil))
      (forward-sexp n))))

(defun jtsx-hs-find-block-beginning ()
  "Enhance `hs-find-block-beginning' for JSX."
  (unless (and (jtsx-jsx-context-p)
               (when-let* ((node (treesit-node-at (point)))
                           (enclosing-node (jtsx-enclosing-jsx-node node jtsx-jsx-hs-root-keys))
                           (start-pos (treesit-node-start enclosing-node)))
                 (goto-char start-pos)))
    (hs-find-block-beginning)))

(defmacro jtsx-ts-indent-rules-for-key (ts-lang-key)
  "Extract indent rules for TS-LANG-KEY language from `jtsx-ts-indent-rules'."
  `(cdr (assoc ,ts-lang-key jtsx-ts-indent-rules)))

(defun jtsx-ts-add-indent-rule (ts-lang-key rule &optional add-first)
  "Add an indent RULE for TS-LANG-KEY language into `jtsx-ts-indent-rules'.
If ADD-FIRST is not nil, preprend the RULE in the list for priority purpose."
  (let* ((original-rules (jtsx-ts-indent-rules-for-key ts-lang-key))
         (new-rules (if add-first
                        (append `(,rule) original-rules)
                      (append original-rules `(,rule)))))
    (setf (jtsx-ts-indent-rules-for-key ts-lang-key) new-rules)))

(defun jtsx-ts-remove-indent-rule (ts-lang-key rule)
  "Remove an indent RULE for TS-LANG-KEY language from `jtsx-ts-indent-rules'."
  (let* ((original-rules (jtsx-ts-indent-rules-for-key ts-lang-key))
         (new-rules (remove rule original-rules)))
    (setf (jtsx-ts-indent-rules-for-key ts-lang-key) new-rules)))

(defun jtsx-configure-mode-base (mode
                                 mode-map
                                 ts-lang-key
                                 indent-var-name)
  "Base function for JSX/TSX Major mode configuration.
MODE, MODE-MAP, TS-LANG-KEY, INDENT-VAR-NAME variables allow customization
 depending on the mode."
  ;; Bind keys
  (define-key mode-map [remap comment-dwim] 'jtsx-comment-dwim)
  (define-key mode-map ">" #'jtsx-jsx-electric-closing-element)

  ;; JSX folding with Hideshow
  (add-to-list 'hs-special-modes-alist
               `(,mode "{\\|(\\|<[^/>]*>" "}\\|)\\|</[^/>]*>" "/[*/]"
                       jtsx-hs-forward-sexp
                       nil
                       jtsx-hs-find-block-beginning))

  ;; Patch indentation
  (jtsx-ts-add-indent-rule ts-lang-key
                           `((parent-is "switch_body") parent-bol ,jtsx-switch-indent-offset))
  (when jtsx-indent-statement-block-regarding-standalone-parent
    (jtsx-ts-add-indent-rule ts-lang-key '((node-is "}") standalone-parent 0) t)
    (jtsx-ts-remove-indent-rule ts-lang-key '((node-is "}") parent-bol 0))
    (jtsx-ts-add-indent-rule ts-lang-key
                             `((parent-is "statement_block") standalone-parent ,indent-var-name))
    (jtsx-ts-remove-indent-rule ts-lang-key
                                `((parent-is "statement_block") parent-bol ,indent-var-name))
    (jtsx-ts-add-indent-rule ts-lang-key
                             `((node-is "statement_block") standalone-parent ,indent-var-name))
    (jtsx-ts-remove-indent-rule ts-lang-key
                                `((node-is "statement_block") parent-bol ,indent-var-name))
    (jtsx-ts-add-indent-rule ts-lang-key
                             `((node-is "statement_block") standalone-parent ,indent-var-name))
    (jtsx-ts-remove-indent-rule ts-lang-key
                                `((node-is "statement_block") parent-bol ,indent-var-name)))
  (setq-local treesit-simple-indent-rules jtsx-ts-indent-rules)

  ;; Use maximum level of syntax highlighting if enabled
  (when jtsx-enable-all-syntax-highlighting-features
    (setq-local treesit-font-lock-level 4))

  ;; Apply treesit customization
  (treesit-major-mode-setup))

(defun jtsx-prioritize-mode-if-present (mode)
  "Prioritize MODE entries in `auto-mode-alist'."
  (let ((entries-to-prioritize (seq-remove (lambda (entry) (not (eq mode (cdr entry))))
                                           auto-mode-alist)))
    (mapc (lambda (entry) (progn
                            ;; Delete same entry first if existing, so that the new entry will be
                            ;; set with the highest priority.
                            (delete entry auto-mode-alist)
                            (add-to-list 'auto-mode-alist entry)))
          entries-to-prioritize)))

(defun jtsx-deep-copy-indent-rules (key rules)
  "Get a (partial) deep copy of RULES alist for KEY language."
  (let ((copy (copy-alist rules)))
    (setf (cdr (assoc key copy)) (mapcar (lambda (rule) rule) (cdr (assoc key copy))))
    (cl-copy-list copy)))

(defun jtsx-define-obsolete-mode-variable-alias (obsolete-mode current-mode when var-suffix)
  "Create an alias for a variable of CURRENT-MODE and mark it obsolete.
The alias name format is :  [OBSOLETE-MODE]-[var-suffix].
WHEN indicates when the variable starts to be obsolete."
  (let ((append-to-symb (lambda (symb suffix) (intern (concat (symbol-name symb) "-" suffix)))))
    (define-obsolete-variable-alias
      (funcall append-to-symb obsolete-mode var-suffix)
      (funcall append-to-symb current-mode var-suffix)
      when)))

(defun jtsx-define-obsolete-mode-alias (obsolete-mode current-mode when)
  "Create OBSOLETE-MODE as an alias to CURRENT-MODE and mark it obsolete.
WHEN indicates when the mode starts to be obsolete."
  (define-obsolete-function-alias obsolete-mode current-mode when)
  (jtsx-define-obsolete-mode-variable-alias obsolete-mode current-mode when "map")
  (jtsx-define-obsolete-mode-variable-alias obsolete-mode current-mode when "hook")
  (jtsx-define-obsolete-mode-variable-alias obsolete-mode current-mode when "syntax-table")
  (jtsx-define-obsolete-mode-variable-alias obsolete-mode current-mode when "abbrev-table"))

;;;###autoload
(define-derived-mode jtsx-jsx-mode js-ts-mode "JSX"
  "Major mode extending `js-ts-mode'."
  :group 'jtsx
  (let ((ts-lang-key 'javascript))
    (when (treesit-ready-p ts-lang-key)
      ;; js-ts-mode mode sets auto-mode-alist when loaded
      (jtsx-prioritize-mode-if-present 'jtsx-jsx-mode)
      ;; Do a deep copy of javascript indent rules variable, to prevent side effects as we will
      ;; modify it.
      (setq-local jtsx-ts-indent-rules
                  (jtsx-deep-copy-indent-rules 'javascript js--treesit-indent-rules))
      (jtsx-ts-remove-indent-rule ts-lang-key
                                  '((node-is "switch_\\(?:case\\|default\\)") parent-bol 0))
      (when (version= emacs-version "29.1")
        (jtsx-ts-remove-indent-rule ts-lang-key '(js-jsx--treesit-indent-compatibility-bb1f97b))
        (mapc (lambda (rule) (jtsx-ts-add-indent-rule 'javascript rule))
              (js-jsx--treesit-indent-compatibility-bb1f97b)))
      (jtsx-configure-mode-base 'jtsx-jsx-mode jtsx-jsx-mode-map ts-lang-key 'js-indent-level))))

;; Keep old jsx-mode for backward compatibility but mark it as obsolete.
(jtsx-define-obsolete-mode-alias 'jsx-mode 'jtsx-jsx-mode "jtsx 0.2.1")

;;;###autoload
(define-derived-mode jtsx-tsx-mode tsx-ts-mode "TSX"
  "Major mode extending `tsx-ts-mode'."
  :group 'jtsx
  (let ((ts-lang-key 'tsx))
    (when (treesit-ready-p ts-lang-key)
      (setq-local jtsx-ts-indent-rules (typescript-ts-mode--indent-rules 'tsx))
      (jtsx-configure-mode-base 'jtsx-tsx-mode jtsx-tsx-mode-map 'tsx
                                'typescript-ts-mode-indent-offset))))

;; Keep old tsx-mode for backward compatibility but mark it as obsolete.
(jtsx-define-obsolete-mode-alias 'tsx-mode 'jtsx-tsx-mode "jtsx 0.2.1")

;; typescript-ts-mode package sets auto-mode-alist when loaded
(jtsx-prioritize-mode-if-present 'jtsx-tsx-mode)

;;;###autoload
(defun jtsx-install-treesit-language (ts-lang-key)
  "Wrapper around `treesit-install-language-grammar' with preset sources.
TS-LANG-KEY is the language to be installed."
  ;; Known bug : calling `treesit-install-language-grammar' multiple times for the same language
  ;; seems buggy.
  ;; Fixed by commit 1098c114b74 in emacs 30.0.50
  ;; (bug https://debbugs.gnu.org/cgi/bugreport.cgi?bug=66673)
  (interactive (list (intern (completing-read "Language: " '(javascript tsx)))))
  (unless (alist-get ts-lang-key treesit-language-source-alist)
    (let ((source (pcase ts-lang-key
                    ('javascript '("https://github.com/tree-sitter/tree-sitter-javascript"
                                   "master"
                                   "src"))
                    ('tsx '("https://github.com/tree-sitter/tree-sitter-typescript"
                            "master"
                            "tsx/src"))
                    (_ nil))))
      (cl-assert source (format "Not expected language: %s" ts-lang-key))
      (let ((lang-source (cons ts-lang-key source)))
        (if treesit-language-source-alist
            (add-to-list 'treesit-language-source-alist lang-source)
          (setq treesit-language-source-alist (list lang-source))))))
  (funcall-interactively #'treesit-install-language-grammar ts-lang-key))

(provide 'jtsx)
;;; jtsx.el ends here<|MERGE_RESOLUTION|>--- conflicted
+++ resolved
@@ -568,16 +568,8 @@
                (final-end-pos (treesit-node-end element-end))
                ;; Opening tag is considered inline if something is before it on the same line.
                ;; Same consideration for closing tag, but after it.
-<<<<<<< HEAD
                (inline-opening (not (jtsx-bolc-at-p final-start-pos)))
                (inline-closing (not (jtsx-eol-at-p final-end-pos)))
-=======
-               (inline-opening (not (eq final-start-pos (save-excursion (goto-char final-start-pos)
-                                                                        (back-to-indentation)
-                                                                        (point)))))
-               (inline-closing (not (eq final-end-pos (save-excursion (goto-char final-end-pos)
-                                                                      (pos-eol)))))
->>>>>>> a1bef4ca
                (opening-line (line-number-at-pos (treesit-node-start element-start)))
                (closing-line (+ (line-number-at-pos (treesit-node-end element-end))
                                 (if inline-closing 0 1))) ; +1 for insertion if not inline
